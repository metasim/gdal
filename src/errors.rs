use libc::c_int;
use thiserror::Error;

use gdal_sys::{CPLErr, OGRErr, OGRFieldType, OGRwkbGeometryType};

pub type Result<T> = std::result::Result<T, GdalError>;

#[derive(Clone, PartialEq, Debug, Error)]
pub enum GdalError {
    #[error("FfiNulError")]
    FfiNulError(#[from] std::ffi::NulError),
    #[error("FfiIntoStringError")]
    FfiIntoStringError(#[from] std::ffi::IntoStringError),
    #[error("StrUtf8Error")]
    StrUtf8Error(#[from] std::str::Utf8Error),
    #[cfg(feature = "ndarray")]
    #[error("NdarrayShapeError")]
    NdarrayShapeError(#[from] ndarray::ShapeError),
    #[error("CPL error class: '{class:?}', error number: '{number}', error msg: '{msg}'")]
    CplError {
        class: CPLErr::Type,
        number: c_int,
        msg: String,
    },
    #[error("GDAL method '{method_name}' returned a NULL pointer. Error msg: '{msg}'")]
    NullPointer {
        method_name: &'static str,
        msg: String,
    },
    #[error("Can't cast to f64")]
    CastToF64Error,
    #[error("OGR method '{method_name}' returned error: '{err:?}'")]
    OgrError {
        err: OGRErr::Type,
        method_name: &'static str,
    },
    #[error("Unhandled type '{field_type:?}' on OGR method {method_name}")]
    UnhandledFieldType {
        field_type: OGRFieldType::Type,
        method_name: &'static str,
    },
    #[error("Invalid field name '{field_name}' used on method {method_name}")]
    InvalidFieldName {
        field_name: String,
        method_name: &'static str,
    },
    #[error("Invalid field index '{index}' used on method '{method_name}'")]
    InvalidFieldIndex {
        index: usize,
        method_name: &'static str,
    },
    #[error("Unlinked Geometry on method '{method_name}'")]
    UnlinkedGeometry { method_name: &'static str },
    #[error(
        "Invalid coordinate range while transforming points from '{from}' to '{to}': '{msg:?}'"
    )]
    InvalidCoordinateRange {
        from: String,
        to: String,
        msg: Option<String>,
    },
    #[error("Axis not found for key '{key}' in method '{method_name}'")]
    AxisNotFoundError {
        key: String,
        method_name: &'static str,
    },
    #[error("Unsupported GDAL geometry type")]
    UnsupportedGdalGeometryType(OGRwkbGeometryType::Type),
    #[error("Unable to unlink mem file: {file_name}")]
    UnlinkMemFile { file_name: String },
<<<<<<< HEAD
    #[error("BadArgument")]
    BadArgument(String),
=======
}

/// A wrapper for [`CPLErr::Type`] that reflects it as an enum
#[derive(Debug, PartialEq, Eq, Clone, Copy)]
#[repr(C)]
pub enum CplErrType {
    None = 0,
    Debug = 1,
    Warning = 2,
    Failure = 3,
    Fatal = 4,
}

impl From<CPLErr::Type> for CplErrType {
    fn from(error_type: CPLErr::Type) -> Self {
        if error_type > 4 {
            return Self::None; // fallback type, should not happen
        }

        unsafe { std::mem::transmute(error_type) }
    }
>>>>>>> 638ca0a8
}<|MERGE_RESOLUTION|>--- conflicted
+++ resolved
@@ -68,10 +68,8 @@
     UnsupportedGdalGeometryType(OGRwkbGeometryType::Type),
     #[error("Unable to unlink mem file: {file_name}")]
     UnlinkMemFile { file_name: String },
-<<<<<<< HEAD
     #[error("BadArgument")]
     BadArgument(String),
-=======
 }
 
 /// A wrapper for [`CPLErr::Type`] that reflects it as an enum
@@ -93,5 +91,4 @@
 
         unsafe { std::mem::transmute(error_type) }
     }
->>>>>>> 638ca0a8
 }