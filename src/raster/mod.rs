//! GDAL Raster Data

#[cfg(all(major_ge_3, minor_ge_1))]
mod mdarray;
mod rasterband;
mod rasterize;
mod types;
mod warp;

#[cfg(all(major_ge_3, minor_ge_1))]
<<<<<<< HEAD
pub use mdarray::{ExtendedDataType, Group, MDArray, MdStatisticsAll};
=======
pub use mdarray::{Attribute, Dimension, ExtendedDataType, ExtendedDataTypeClass, Group, MDArray};
>>>>>>> 2a29d921
pub use rasterband::{
    Buffer, ByteBuffer, CmykEntry, ColorEntry, ColorInterpretation, ColorTable, GrayEntry,
    HlsEntry, PaletteInterpretation, RasterBand, ResampleAlg, RgbaEntry, StatisticsAll,
    StatisticsMinMax,
};
pub use rasterize::{rasterize, BurnSource, MergeAlgorithm, OptimizeMode, RasterizeOptions};
pub use types::{GDALDataType, GdalType};
pub use warp::reproject;

#[derive(Debug)]
pub struct RasterCreationOption<'a> {
    pub key: &'a str,
    pub value: &'a str,
}

#[cfg(test)]
mod tests;<|MERGE_RESOLUTION|>--- conflicted
+++ resolved
@@ -8,11 +8,9 @@
 mod warp;
 
 #[cfg(all(major_ge_3, minor_ge_1))]
-<<<<<<< HEAD
-pub use mdarray::{ExtendedDataType, Group, MDArray, MdStatisticsAll};
-=======
-pub use mdarray::{Attribute, Dimension, ExtendedDataType, ExtendedDataTypeClass, Group, MDArray};
->>>>>>> 2a29d921
+pub use mdarray::{
+    Attribute, Dimension, ExtendedDataType, ExtendedDataTypeClass, Group, MDArray, MdStatisticsAll,
+};
 pub use rasterband::{
     Buffer, ByteBuffer, CmykEntry, ColorEntry, ColorInterpretation, ColorTable, GrayEntry,
     HlsEntry, PaletteInterpretation, RasterBand, ResampleAlg, RgbaEntry, StatisticsAll,
