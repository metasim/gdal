--- conflicted
+++ resolved
@@ -8,11 +8,7 @@
 mod warp;
 
 #[cfg(all(major_ge_3, minor_ge_1))]
-<<<<<<< HEAD
-pub use mdarray::{Attribute, Dimension, ExtendedDataType, Group, MDArray};
-=======
-pub use mdarray::{ExtendedDataType, ExtendedDataTypeClass, Group, MDArray};
->>>>>>> f22bde0a
+pub use mdarray::{Attribute, Dimension, ExtendedDataType, ExtendedDataTypeClass, Group, MDArray};
 pub use rasterband::{
     Buffer, ByteBuffer, CmykEntry, ColorEntry, ColorInterpretation, ColorTable, GrayEntry,
     HlsEntry, PaletteInterpretation, RasterBand, ResampleAlg, RgbaEntry,
