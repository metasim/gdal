# Changes

## Unreleased

- Add prebuild bindings for GDAL 3.5

  - <https://github.com/georust/gdal/pull/277>

- **Breaking**: Add `gdal::vector::OwnedLayer`, `gdal::vector::LayerAccess` and `gdal::vector::layer::OwnedFeatureIterator`. This requires importing `gdal::vector::LayerAccess` for using most vector layer methods.

  - https://github.com/georust/gdal/pull/238

- **Breaking**: `SpatialRef::from_c_obj` is now unsafe.

  - https://github.com/georust/gdal/pull/267

- **Breaking**: Rename `Driver::get` to `Driver::get_by_name`, add `Driver::get(usize)` and `Driver::count`

  - <https://github.com/georust/gdal/pull/251>

- Implemented wrapper for `OGR_L_SetFeature`

  - <https://github.com/georust/gdal/pull/264>

- Add `programs::raster::build_vrt`
- Add `GeoTransformEx` extension trait with `apply` and `invert`

  - <https://github.com/georust/gdal/pull/239>

- Add `gdal::vector::geometry_type_to_name` and `gdal::vector::field_type_to_name`

  - <https://github.com/georust/gdal/pull/250>
  - <https://github.com/georust/gdal/pull/258>

- Add `gdal::raster::rasterband::RasterBand::unit` as wrapper for `GDALGetRasterUnitType`

  - <https://github.com/georust/gdal/pull/271>

- Add `gdal::vsi::read_dir` function.

  - <https://github.com/georust/gdal/pull/257>

- Add a `ColorTable` struct and `RasterBand::color_table` method

  - <https://github.com/georust/gdal/pull/246>

- Add `GeometryRef<'a>` to reference owned nested geometry in a lifetime-safe way.

  - <https://github.com/georust/gdal/pull/274>

- Add support for MDArray API

  - <https://github.com/georust/gdal/pull/273>

- Add `gdal::srs::CoordTransform::transform_bounds` as wrapper for `OCTTransformBounds` for GDAL 3.4

  - <https://github.com/georust/gdal/pull/272>

- Add `Feature::set_field_*_list` functions for list field types

  - <https://github.com/georust/gdal/pull/278>

- Deprecate `Transaction::dataset` and `Transaction::dataset_mut`. Add `Deref` and `DerefMut` implementations instead.

  - <https://github.com/georust/gdal/pull/265>

- Add methods to access raster masks and get raster mask flags. (`open_mask_band`, `create_mask_band`, and `mask_flags`).

  - <https://github.com/georust/gdal/pull/285>

- Remove `PartialEq` from `GdalError`

  - <https://github.com/georust/gdal/pull/286>

- Prevent SIGGEGV when reading a string array on an MD Array that is not of type string.

  - <https://github.com/georust/gdal/pull/284>

- Add `Rasterband::set_scale` and `Rasterband::set_offset` methods

  - <https://github.com/georust/gdal/pull/294>

<<<<<<< HEAD
- Added program wrapper for `GDALMultiDimTranslate`

  - <https://github.com/georust/gdal/pull/289>
=======
- Test that `GdalError` is `Send`

  - <https://github.com/georust/gdal/pull/293>
>>>>>>> c231a26b

## 0.12

- Bump Rust edition to 2021

- Add prebuild bindings for GDAL 3.4

  - <https://github.com/georust/gdal/pull/231>

## 0.11

- Remove the `datetime` feature

  - <https://github.com/georust/gdal/pull/229>

- Add `cpl::CslStringList`

  - <https://github.com/georust/gdal/pull/223>

- Make `gdal::rasters::OptimizeMode` public

  - <https://github.com/georust/gdal/pull/224>

- Added `rename` and `delete` to `gdal::Driver`

  - <https://github.com/georust/gdal/pull/226>

- **Breaking**: File paths must now implement `AsRef<Path>`
  - <https://github.com/georust/gdal/pull/230>

## 0.8 - 0.10

- Update types to fix build on ppc64le.

  - <https://github.com/georust/gdal/pull/214/>

- Upgrade `semver` to 1.0 and trim gdal version output in `build.rs`.

  - <https://github.com/georust/gdal/pull/211/>

- **Breaking**: Make `set_attribute_filter` and `clear_attribute_filter` take `&mut self`

  - <https://github.com/georust/gdal/pull/209/>

- **Breaking**: Drop pre-build bindings for GDAL versions < 2.4. The bindgen feature can be used to generate bindings for older versions.
- Fix memory leaks reported by Valgrind. This required re-generation of the pre-build bindings.

  - <https://github.com/georust/gdal/pull/205>

- **Breaking**: Implement `TryFrom` instead of `From` to convert from gdal geometries to `geo-types`. This avoids a possible panic on unsupported geometries and returns an error instead.
- Add `Feature::c_feature` that returns the OGR feature handle.
  - <https://github.com/georust/gdal/pull/192>
- Add wrapper for `OGR_G_Buffer`.
- Add support for raster dataset creation options. A new struct (`RasterCreationOption`) and function (`driver.create_with_band_type_with_options()`) are now available for this.

  - <https://github.com/georust/gdal/pull/193>

```rust
let driver = Driver::get_by_name("GTiff").unwrap();
let options = &[
    RasterCreationOption {
        key: "COMPRESS",
        value: "LZW",
    },
    RasterCreationOption {
        key: "TILED",
        value: "YES",
    },
];
let mut dataset = driver
    .create_with_band_type_with_options::<u8>("testing.tif", 2048, 2048, 1, options)
    .unwrap();
```

- **Breaking**: Add support to select a resampling algorithm when reading a raster

  - <https://github.com/georust/gdal/pull/141>

  Now, it is necessary to provide a `Option<ResampleAlg>` when reading a raster.
  If `None`, it uses `ResampleAlg::NearestNeighbour` which was the
  default behavior.

- **Breaking**: Make `Layer::features` iterator reset to
  beginning, and borrow mutably.

  - closes <https://github.com/georust/gdal/issues/159>

- **Breaking**: [Enforce borrow
  semantics](https://github.com/georust/gdal/pull/161) on
  methods of `Dataset`, `RasterBand`, and `Layer`.

  1. Methods that do not modify the underlying structure take `&self`.
  1. Methods that modify the underlying structure take `&mut self`.

  ```rust
  let ds = Dataset::open(...);

  // ds need not be mutable to open layer
  let mut band = ds.rasterband(1)?;

  // band needs to be mutable to set no-data value
  band.set_no_data_value(0.0)?;
  ```

- **Breaking**: Upgrade to `ndarray 0.15`
  - <https://github.com/georust/gdal/pull/175>
- Implement wrapper for `OGR_L_TestCapability`

  - <https://github.com/georust/gdal/pull/160>

- **Breaking**: Use `DatasetOptions` to pass as `Dataset::open_ex` parameters and
  add support for extended open flags.

  ```rust
      use gdal::{ Dataset, DatasetOptions }

      let dataset = Dataset::open_ex(
          "roads.geojson",
          DatasetOptions {
              open_flags: GdalOpenFlags::GDAL_OF_UPDATE|GdalOpenFlags::GDAL_OF_VECTOR,
              ..DatasetOptions::default()
          }
      )
      .unwrap();
  ```

  `GDALAccess` values are supported using [`From`] implementation

  ```rust
      Dataset::open_ex(
          "roads.geojson",
          DatasetOptions {
              open_flags: GDALAccess::GA_Update.into(),
              ..DatasetOptions::default()
          },
      )
      .unwrap();
  ```

- Add more functions to SpatialRef implementation
  - <https://github.com/georust/gdal/pull/145>
- **Breaking**: Change `Feature::field` return type from
  `Result<FieldValue>` to `Result<Option<FieldValue>>`. Fields
  can be null. Before this change, if a field was null, the value
  returned was the default value for the underlying type.
  However, this made it impossible to distinguish between null
  fields and legitimate values which happen to be default value,
  for example, an Integer field that is absent (null) from a 0,
  which can be a valid value. After this change, if a field is
  null, `None` is returned, rather than the default value.

  If you happened to rely on this behavior, you can fix your code
  by explicitly choosing a default value when the field is null.
  For example, if you had this before:

  ```rust
  let str_var = feature.field("string_field")?
      .into_string()
      .unwrap();
  ```

  You could maintain the old behavior with:

  ```rust
  use gdal::vector::FieldValue;

  let str_var = feature.field("string_field")?
      .unwrap_or(FieldValue::StringValue("".into()))
      .into_string()
      .unwrap();
  ```

  - <https://github.com/georust/gdal/pull/134>

- Fixed potential race condition wrt. GDAL driver initialization
  - <https://github.com/georust/gdal/pull/166>
- Add basic support to read overviews
- Added a `Dataset::build_overviews` method
  - <https://github.com/georust/gdal/pull/164>
- BREAKING: update geo-types to 0.7.0. geo-types Coordinate<T> now implement `Debug`
  - <https://github.com/georust/gdal/pull/146>
- Deprecated `SpatialRef::get_axis_mapping_strategy` - migrate to
  `SpatialRef::axis_mapping_strategy` instead.
- Add support for reading and setting rasterband colour interpretations
  - <https://github.com/georust/gdal/pull/144>
- Add `Geometry::from_wkb` and `Geometry::wkb` functions to convert from/to
  Well-Known Binary
  - <https://github.com/georust/gdal/pull/173>
- Fixed memory leak in `Geometry::from_wkt`

  - <https://github.com/georust/gdal/pull/172>

- **Breaking**: Changed `Dataset::create_layer` to take a new `LayerOptions`
  struct instead of separate arguments.

  Before:

  ```rust
  ds.create_layer("roads", None, wkbLineString)
  ```

  After (all fields have usable default values):

  ```rust
  use gdal::LayerOptions;
  ds.create_layer(LayerOptions {
    name: "roads",
    ty: wkbLineString,
    ..Default::default()
  });
  ```

  This change also removed `Dataset::create_layer_blank()`. Use
  `Dataset::create_layer(Default::default())` instead.

  - <https://github.com/georust/gdal/pull/186>

- Wrapper functions for `OGR_F_GetFieldAs…` methods

  - <https://github.com/georust/gdal/pull/199>

- Wrapper functions for `OGR_L_SetAttributeFilter` and `OGR_L_SetSpatialFilterRect`

  - <https://github.com/georust/gdal/pull/200>

- Wrappers for `CPLSetThreadLocalConfigOption` and `CPLGetThreadLocalConfigOption`

  - <https://github.com/georust/gdal/pull/201>

- Wrappers for `VSIFileFromMemBuffer`, `VSIUnlink` and `VSIGetMemFileBuffer`

  - <https://github.com/georust/gdal/pull/203>

- Add `set_description` to the `Metadata` trait

  - <https://github.com/georust/gdal/pull/212>

- Wrappers for `GDALRasterizeGeometries` provided in a new `rasters::rasterize` function

  - <https://github.com/georust/gdal/pull/213>

- Added `set_error_handler` and `remove_error_handler` to the config module that wraps `CPLSetErrorHandlerEx`

  - <https://github.com/georust/gdal/pull/215>

- **Breaking**: Changed `Dataset::create_copy` to take a slice of `RasterCreationOption`s which was previously not included.

  - <https://github.com/georust/gdal/pull/220>

  Before:

  ```rust
  dataset.create_copy(&driver, "output_file");
  ```

  After:

  ```rust
  dataset.create_copy(&driver, "output_file", &[]);
  ```

## 0.7.1

- fix docs.rs build for gdal-sys
  - <https://github.com/georust/gdal/pull/128>

## 0.6.0 - 0.7.0

- Dataset layer iteration and FieldValue types
  - https://github.com/georust/gdal/pull/126
- Fix i8 ptr instead of c_char ptr passed to OSRImportFromESRI()
  - <https://github.com/georust/gdal/pull/123>
- Rename spatial_reference to spatial_ref
  - <https://github.com/georust/gdal/pull/114>
- Replace get_extent force flag by get_extent and try_get_extent
  - <https://github.com/georust/gdal/pull/113>
- Add support for transactions on datasets
  - <https://github.com/georust/gdal/pull/109>
- Add feature_count{,\_force} and implement Iterator::size_hint
  - <https://github.com/georust/gdal/pull/108>
- Replace failure with thiserror
  - <https://github.com/georust/gdal/pull/103>
- Ability to read into preallocated slice for rasterband
  - <https://github.com/georust/gdal/pull/100>
- Datasets are Send (requires GDAL >= 2.3)
  - <https://github.com/georust/gdal/pull/99>
- User GDALOpenEx
  - <https://github.com/georust/gdal/pull/97>
- GDAL 2.0 conform structure / drop GDAL 1.x
  - <https://github.com/georust/gdal/pull/96>
- Inplace functions use mutable refs
  - <https://github.com/georust/gdal/pull/93>
- Detect GDAL version at build time / remove version features
  - <https://github.com/georust/gdal/pull/92>
- Add support for delaunay_triangulation and simplify functions
  - <https://github.com/georust/gdal/pull/91>
- Add support for 3d points
  - <https://github.com/georust/gdal/pull/90>
- Additional metadata retrieval options
  - <https://github.com/georust/gdal/pull/88>
- Support for GDAL 3 in CI
  - <https://github.com/georust/gdal/pull/86>
- Support for Integer64
  - <https://github.com/georust/gdal/pull/80>
- Geometry Intersection trait
  - <https://github.com/georust/gdal/pull/78>
- Rust 2018
  - <https://github.com/georust/gdal/pull/75>
- support for date and time fields
  - <https://github.com/georust/gdal/pull/72>
- Prebuild bindings
  - <https://github.com/georust/gdal/pull/69>
- Support for ndarray
  - <https://github.com/georust/gdal/pull/68>

## 0.5.0

- [Bump geo-types from 0.3 -> 0.4](https://github.com/georust/gdal/pull/71)
- [Allow reading block-size of Rasters](https://github.com/georust/gdal/pull/67)
- [Add prebuilt-bindings GDAL 2.3 and GDAL 2.4](https://github.com/georust/gdal/pull/69)
- [Make GdalType trait public](https://github.com/georust/gdal/pull/66)
- [RasterBand to Ndarray, with failure](https://github.com/georust/gdal/pull/68)

## 0.4.0

- [Migrate to the `geo-types` crate](https://github.com/georust/gdal/pull/60)
- [Replace `error-chain` with `failure`](https://github.com/georust/gdal/pull/58)
- [Use `bindgen` to generate the low-level bindings](https://github.com/georust/gdal/pull/55)

## 0.3.0

- [Add support for creating a SpatialRef from a esri "wkt" definition](https://github.com/georust/gdal/pull/37)
- [Travis now uses GDAL 2.x](https://github.com/georust/gdal/pull/36)
- [API extensions](https://github.com/georust/gdal/pull/35)
- [Extend the existing possibilities of writing ogr datasets](https://github.com/georust/gdal/pull/31)
- [Allow to transform ogr geometries to other SRS](https://github.com/georust/gdal/pull/29)
- [Move ffi into a seperate crate](https://github.com/georust/gdal/pull/26)
- [Added rasterband.rs and moved all band functions](https://github.com/georust/gdal/pull/24)

## 0.2.1

- [First version of metadata handling](https://github.com/georust/gdal/pull/21)<|MERGE_RESOLUTION|>--- conflicted
+++ resolved
@@ -80,15 +80,13 @@
 
   - <https://github.com/georust/gdal/pull/294>
 
-<<<<<<< HEAD
 - Added program wrapper for `GDALMultiDimTranslate`
 
   - <https://github.com/georust/gdal/pull/289>
-=======
+  
 - Test that `GdalError` is `Send`
 
   - <https://github.com/georust/gdal/pull/293>
->>>>>>> c231a26b
 
 ## 0.12
 
