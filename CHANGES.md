# Changes

## Unreleased
<<<<<<< HEAD

* **Breaking**: Make `Layer::features` iterator reset to
  beginning, and borrow mutably.
  * closes <https://github.com/georust/gdal/issues/159>

* **Breaking**: [Enforce borrow
  semantics](https://github.com/georust/gdal/pull/161) on
  methods of `Dataset`, `RasterBand`, and `Layer`.
  1. Methods that do not modify the underlying structure take `&self`.
  1. Methods that modify the underlying structure take `&mut self`.

  ```rust
  let ds = Dataset::open(...);

  // ds need not be mutable to open layer
  let mut band = ds.rasterband(1)?;

  // band needs to be mutable to set no-data value
  band.set_no_data_value(0.0)?;
  ```

=======
* Implement wrapper for `OGR_L_TestCapability`
    * <https://github.com/georust/gdal/pull/160>
>>>>>>> 8cc1be08
* **Breaking**: Use `DatasetOptions` to pass as `Dataset::open_ex` parameters and
    add support for extended open flags.

    ```rust
        use gdal::{ Dataset, DatasetOptions }

        let dataset = Dataset::open_ex(
            "roads.geojson",
            DatasetOptions {
                open_flags: GdalOpenFlags::GDAL_OF_UPDATE|GdalOpenFlags::GDAL_OF_VECTOR,
                ..DatasetOptions::default()
            }
        )
        .unwrap();
    ```

    `GDALAccess` values are supported using [`From`] implementation

    ```rust
        Dataset::open_ex(
            "roads.geojson",
            DatasetOptions {
                open_flags: GDALAccess::GA_Update.into(),
                ..DatasetOptions::default()
            },
        )
        .unwrap();
    ```

* Add more functions to SpatialRef implementation
    * <https://github.com/georust/gdal/pull/145>
* **Breaking**: Change `Feature::field` return type from
  `Result<FieldValue>` to `Result<Option<FieldValue>>`. Fields
  can be null. Before this change, if a field was null, the value
  returned was the default value for the underlying type.
  However, this made it impossible to distinguish between null
  fields and legitimate values which happen to be default value,
  for example, an Integer field that is absent (null) from a 0,
  which can be a valid value. After this change, if a field is
  null, `None` is returned, rather than the default value.

  If you happened to rely on this behavior, you can fix your code
  by explicitly choosing a default value when the field is null.
  For example, if you had this before:

  ```rust
  let str_var = feature.field("string_field")?
      .into_string()
      .unwrap();
  ```

  You could maintain the old behavior with:

  ```rust
  use gdal::vector::FieldValue;

  let str_var = feature.field("string_field")?
      .unwrap_or(FieldValue::StringValue("".into()))
      .into_string()
      .unwrap();
  ```
    * <https://github.com/georust/gdal/pull/134>
* Fixed potential race condition wrt. GDAL driver initialization
    * <https://github.com/georust/gdal/pull/166>
* Add basic support to read overviews
* Added a `Dataset::build_overviews` method
    * <https://github.com/georust/gdal/pull/164>
* BREAKING: update geo-types to 0.7.0. geo-types Coordinate<T> now implement `Debug`
  * <https://github.com/georust/gdal/pull/146>
* Deprecated `SpatialRef::get_axis_mapping_strategy` - migrate to
  `SpatialRef::axis_mapping_strategy` instead.
* Add support for reading and setting rasterband colour interpretations
    * <https://github.com/georust/gdal/pull/144>
## 0.7.1
* fix docs.rs build for gdal-sys
    * <https://github.com/georust/gdal/pull/128>

## 0.6.0 - 0.7.0
* Dataset layer iteration and FieldValue types
    * https://github.com/georust/gdal/pull/126
* Fix i8 ptr instead of c_char ptr passed to OSRImportFromESRI()
    * <https://github.com/georust/gdal/pull/123>
* Rename spatial_reference to spatial_ref
    * <https://github.com/georust/gdal/pull/114>
* Replace get_extent force flag by get_extent and try_get_extent
    * <https://github.com/georust/gdal/pull/113>
* Add support for transactions on datasets
    * <https://github.com/georust/gdal/pull/109>
* Add feature_count{,_force} and implement Iterator::size_hint
    * <https://github.com/georust/gdal/pull/108>
* Replace failure with thiserror
    * <https://github.com/georust/gdal/pull/103>
* Ability to read into preallocated slice for rasterband
    * <https://github.com/georust/gdal/pull/100>
* Datasets are Send (requires GDAL >= 2.3)
    * <https://github.com/georust/gdal/pull/99>
* User GDALOpenEx
    * <https://github.com/georust/gdal/pull/97>
* GDAL 2.0 conform structure / drop GDAL 1.x
    * <https://github.com/georust/gdal/pull/96>
* Inplace functions use mutable refs
    * <https://github.com/georust/gdal/pull/93>
* Detect GDAL version at build time / remove version features
    * <https://github.com/georust/gdal/pull/92>
* Add support for delaunay_triangulation and simplify functions
    * <https://github.com/georust/gdal/pull/91>
* Add support for 3d points
    * <https://github.com/georust/gdal/pull/90>
* Additional metadata retrieval options
    * <https://github.com/georust/gdal/pull/88>
* Support for GDAL 3  in CI
    * <https://github.com/georust/gdal/pull/86>
* Support for Integer64
    * <https://github.com/georust/gdal/pull/80>
* Geometry Intersection trait
    * <https://github.com/georust/gdal/pull/78>
* Rust 2018
    * <https://github.com/georust/gdal/pull/75>
* support for date and time fields
    * <https://github.com/georust/gdal/pull/72>
* Prebuild bindings
    * <https://github.com/georust/gdal/pull/69>
* Support for ndarray
    * <https://github.com/georust/gdal/pull/68>

## 0.5.0

* [Bump geo-types from 0.3 -> 0.4](https://github.com/georust/gdal/pull/71)
* [Allow reading block-size of Rasters](https://github.com/georust/gdal/pull/67)
* [Add prebuilt-bindings GDAL 2.3 and GDAL 2.4](https://github.com/georust/gdal/pull/69)
* [Make GdalType trait public](https://github.com/georust/gdal/pull/66)
* [RasterBand to Ndarray, with failure](https://github.com/georust/gdal/pull/68)

## 0.4.0
* [Migrate to the `geo-types` crate](https://github.com/georust/gdal/pull/60)
* [Replace `error-chain` with `failure`](https://github.com/georust/gdal/pull/58)
* [Use `bindgen` to generate the low-level bindings](https://github.com/georust/gdal/pull/55)

## 0.3.0

* [Add support for creating a SpatialRef from a esri "wkt" definition](https://github.com/georust/gdal/pull/37)
* [Travis now uses GDAL 2.x](https://github.com/georust/gdal/pull/36)
* [API extensions](https://github.com/georust/gdal/pull/35)
* [Extend the existing possibilities of writing ogr datasets](https://github.com/georust/gdal/pull/31)
* [Allow to transform ogr geometries to other SRS](https://github.com/georust/gdal/pull/29)
* [Move ffi into a seperate crate](https://github.com/georust/gdal/pull/26)
* [Added rasterband.rs and moved all band functions](https://github.com/georust/gdal/pull/24)

## 0.2.1

* [First version of metadata handling](https://github.com/georust/gdal/pull/21)<|MERGE_RESOLUTION|>--- conflicted
+++ resolved
@@ -1,7 +1,6 @@
 # Changes
 
 ## Unreleased
-<<<<<<< HEAD
 
 * **Breaking**: Make `Layer::features` iterator reset to
   beginning, and borrow mutably.
@@ -22,11 +21,10 @@
   // band needs to be mutable to set no-data value
   band.set_no_data_value(0.0)?;
   ```
-
-=======
+  
 * Implement wrapper for `OGR_L_TestCapability`
     * <https://github.com/georust/gdal/pull/160>
->>>>>>> 8cc1be08
+
 * **Breaking**: Use `DatasetOptions` to pass as `Dataset::open_ex` parameters and
     add support for extended open flags.
 
