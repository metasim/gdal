# Changes

## Unreleased
<<<<<<< HEAD

- Added `SpatialRef::semi_major`, `semi_minor`, `set_proj_param`, `get_proj_param`, `get_proj_param_or_default`, `set_attr_value`, `get_attr_value` and `geog_cs`.

  - <https://github.com/georust/gdal/pull/406>
=======
- Added `Dataset::close`, `Dataset::flush_cache` is now fallible

  - <https://github.com/georust/gdal/pull/410>

- Added `Dataset::gcp_projection`, `Dataset::gcps`, `Dataset::set_gcps` APIs

  - <https://github.com/georust/gdal/pull/404>
>>>>>>> 78a11cc8

- Added pre-built bindings for GDAL 3.7

  - <https://github.com/georust/gdal/pull/410>

- Added `SpatialRef::to_projjson`

  - <https://github.com/georust/gdal/pull/389>

- Added `Geometry::length`

  - <https://github.com/georust/gdal/pull/384>

- Added `Geometry::union`

  - <https://github.com/georust/gdal/pull/379>

- Added `Geometry::from_gml`

  - <https://github.com/georust/gdal/pull/378>

- Added `CoordTransform::new_with_options` and `CoordTransformOptions`

  - <https://github.com/georust/gdal/pull/372>

- Set the link flag of gdal-sys to "libgdal". Emit the libgdal version via cargo:version_number. Remove wrong build-dependency on gdal-sys and remove docs_rs workaround.

  - <https://github.com/georust/gdal/pull/377>

- Added `Geometry::from_geojson`

  - <https://github.com/georust/gdal/pull/375>

- Added `CslStringList::add_string`

  - <https://github.com/georust/gdal/pull/364>

- **Possibly breaking**: Set MSRV to 1.58.

  - <https://github.com/georust/gdal/pull/363>

- Added a `TryFrom` array implementation for `CslStringList`

  - <https://github.com/georust/gdal/pull/362>

- Added `Rasterband::c_rasterband` to obtain the raw C pointer to `GDALRasterBandH`

  - <https://github.com/georust/gdal/pull/359>

- **Breaking**: `Feature::geometry` returns an `Option<&Geometry>` instead of `&Geometry`. Calls to `Feature::geometry` will no longer panic.

  - <https://github.com/georust/gdal/pull/349>

- **Breaking**: `RasterBand::band_type` returns the `GdalDataType` enum instead of `GDALDataType::Type` ordinal. Fixes [#333](https://github.com/georust/gdal/issues/333)

  - <https://github.com/georust/gdal/pull/334>

- The default features of the `chrono` dependency are now disabled

  - <https://github.com/georust/gdal/pull/347>

- Added prebuilt bindings for GDAL 3.6 (released 6 November 2022).

  - <https://github.com/georust/gdal/pull/352>

- **Breaking**: `Layer::spatial_ref` returns `Option` instead of `Result`, thereby better reflecting the semantics documented in the [C++ API](https://gdal.org/doxygen/classOGRLayer.html#a75c06b4993f8eb76b569f37365cd19ab)

  - <https://github.com/georust/gdal/pull/355>

- Exposed various functions on `Geometry`: `make_valid`, `geometry_name`, and `point_count`.

  - <https://github.com/georust/gdal/pull/356>

- Exposed `read_arrow_stream` on `Layer` to access OGR's columnar reading API.

  - <https://github.com/georust/gdal/pull/367>

- Exposed spatial predicates over `Geometry`: `intersects`, `contains`, `disjoint`, `touches`, `crosses`, `within`, and `overlaps`.

  - <https://github.com/georust/gdal/pull/366>

- Added `Geometry::envelope` and `Geometry::envelope_3d`.

  - <https://github.com/georust/gdal/pull/370>

- Added support for getting the `SpatialRef` of embedded ground control points (GCPs) via `Dataset::gcp_spatial_ref`.

  - <https://github.com/georust/gdal/pull/397>

## 0.14

- Added new content to `README.md` and the root docs.

  - <https://github.com/georust/gdal/pull/296>

- Fixed a crash in `Group::dimensions` and `MDArray::dimensions` when no dimensions exist

  - <https://github.com/georust/gdal/pull/303>

- Added a more ergonomic means of accessing GDAL version properties

  - <https://github.com/georust/gdal/pull/305>

- Provided access to `gdal-sys` discriminant values in `ResampleAlg` enum.

  - <https://github.com/georust/gdal/pull/309>

- **Breaking** `RasterBand::set_no_data_value` takes `Option<f64>` instead of `f64` so that no _no-data_ can be set.
  Also makes it symmetric with `RasterBand::no_data_value` which returns `Option<f64>`.

  - <https://github.com/georust/gdal/pull/308>

- Added quality-of-life features to `CslStringList`: `len`, `is_empty`, `Debug` and `Iterator` implementations.

  - <https://github.com/georust/gdal/pull/311>

- Added ability to set color table for bands with palette color interpretation.
  Added ability to create a color ramp (interpolated) color table.

  - <https://github.com/georust/gdal/pull/314>

- Added a wrapper for the `DriverManager`

  - <https://github.com/georust/gdal/pull/324>

- Added `GdalDataType` to provide access to metadata and supporting routines around `GDALDataType` ordinals.
- **Breaking**: `GDALDataType` is no longer `pub use` in `gdal::raster`,
  as `GdalType` and `GdalDataType` sufficiently cover use cases in safe code.
  Still accessible via `gdal_sys::GDALDataType`.

  - <https://github.com/georust/gdal/pull/318>

- Added `Metadata` iterator.

  - <https://github.com/georust/gdal/pull/344>

## 0.13

- Add prebuilt bindings for GDAL 3.5

  - <https://github.com/georust/gdal/pull/277>

- **Breaking**: Add `gdal::vector::OwnedLayer`, `gdal::vector::LayerAccess` and `gdal::vector::layer::OwnedFeatureIterator`. This requires importing `gdal::vector::LayerAccess` for using most vector layer methods.

  - https://github.com/georust/gdal/pull/238

- **Breaking**: `SpatialRef::from_c_obj` is now unsafe.

  - https://github.com/georust/gdal/pull/267

- **Breaking**: Rename `Driver::get` to `Driver::get_by_name`, add `Driver::get(usize)` and `Driver::count`

  - <https://github.com/georust/gdal/pull/251>

- Implemented wrapper for `OGR_L_SetFeature`

  - <https://github.com/georust/gdal/pull/264>

- Add `programs::raster::build_vrt`
- Add `GeoTransformEx` extension trait with `apply` and `invert`

  - <https://github.com/georust/gdal/pull/239>

- Add `gdal::vector::geometry_type_to_name` and `gdal::vector::field_type_to_name`

  - <https://github.com/georust/gdal/pull/250>
  - <https://github.com/georust/gdal/pull/258>

- Add `gdal::raster::rasterband::RasterBand::unit` as wrapper for `GDALGetRasterUnitType`

  - <https://github.com/georust/gdal/pull/271>

- Add `gdal::vsi::read_dir` function.

  - <https://github.com/georust/gdal/pull/257>

- Add a `ColorTable` struct and `RasterBand::color_table` method

  - <https://github.com/georust/gdal/pull/246>

- Add `GeometryRef<'a>` to reference owned nested geometry in a lifetime-safe way.

  - <https://github.com/georust/gdal/pull/274>

- Add support for MDArray API

  - <https://github.com/georust/gdal/pull/273>

- Add `gdal::srs::CoordTransform::transform_bounds` as wrapper for `OCTTransformBounds` for GDAL 3.4

  - <https://github.com/georust/gdal/pull/272>

- Add `Feature::set_field_*_list` functions for list field types

  - <https://github.com/georust/gdal/pull/278>

- Deprecate `Transaction::dataset` and `Transaction::dataset_mut`. Add `Deref` and `DerefMut` implementations instead.

  - <https://github.com/georust/gdal/pull/265>

- Add methods to access raster masks and get raster mask flags. (`open_mask_band`, `create_mask_band`, and `mask_flags`).

  - <https://github.com/georust/gdal/pull/285>

- Remove `PartialEq` from `GdalError`

  - <https://github.com/georust/gdal/pull/286>

- Prevent SIGGEGV when reading a string array on an MD Array that is not of type string.

  - <https://github.com/georust/gdal/pull/284>

- Added `Geometry::to_geo` method for GDAL to geo-types Geometry conversions.

  - <https://github.com/georust/gdal/pull/295>

- Add `Rasterband::set_scale` and `Rasterband::set_offset` methods

  - <https://github.com/georust/gdal/pull/294>

- Added program wrapper for `GDALMultiDimTranslate`

  - <https://github.com/georust/gdal/pull/289>

- Test that `GdalError` is `Send`

  - <https://github.com/georust/gdal/pull/293>

- Allow reading `Dimension`s from `Group`s in multimensional `Dataset`s.

  - <https://github.com/georust/gdal/pull/291>

- Added wrapper methods for `GDALGetRasterStatistics`, `GDALComputeRasterMinMax` and `GDALMDArrayGetStatistics`.

  - <https://github.com/georust/gdal/pull/292>

- Added a workaround in multi-dim tests to not access files multiple times

  - <https://github.com/georust/gdal/pull/302>

## 0.12

- Bump Rust edition to 2021

- Add prebuild bindings for GDAL 3.4

  - <https://github.com/georust/gdal/pull/231>

## 0.11

- Remove the `datetime` feature

  - <https://github.com/georust/gdal/pull/229>

- Add `cpl::CslStringList`

  - <https://github.com/georust/gdal/pull/223>

- Make `gdal::rasters::OptimizeMode` public

  - <https://github.com/georust/gdal/pull/224>

- Added `rename` and `delete` to `gdal::Driver`

  - <https://github.com/georust/gdal/pull/226>

- **Breaking**: File paths must now implement `AsRef<Path>`
  - <https://github.com/georust/gdal/pull/230>

## 0.8 - 0.10

- Update types to fix build on ppc64le.

  - <https://github.com/georust/gdal/pull/214/>

- Upgrade `semver` to 1.0 and trim gdal version output in `build.rs`.

  - <https://github.com/georust/gdal/pull/211/>

- **Breaking**: Make `set_attribute_filter` and `clear_attribute_filter` take `&mut self`

  - <https://github.com/georust/gdal/pull/209/>

- **Breaking**: Drop pre-build bindings for GDAL versions < 2.4. The bindgen feature can be used to generate bindings for older versions.
- Fix memory leaks reported by Valgrind. This required re-generation of the pre-build bindings.

  - <https://github.com/georust/gdal/pull/205>

- **Breaking**: Implement `TryFrom` instead of `From` to convert from gdal geometries to `geo-types`. This avoids a possible panic on unsupported geometries and returns an error instead.
- Add `Feature::c_feature` that returns the OGR feature handle.
  - <https://github.com/georust/gdal/pull/192>
- Add wrapper for `OGR_G_Buffer`.
- Add support for raster dataset creation options. A new struct (`RasterCreationOption`) and function (`driver.create_with_band_type_with_options()`) are now available for this.

  - <https://github.com/georust/gdal/pull/193>

```rust
let driver = Driver::get_by_name("GTiff").unwrap();
let options = &[
    RasterCreationOption {
        key: "COMPRESS",
        value: "LZW",
    },
    RasterCreationOption {
        key: "TILED",
        value: "YES",
    },
];
let mut dataset = driver
    .create_with_band_type_with_options::<u8>("testing.tif", 2048, 2048, 1, options)
    .unwrap();
```

- **Breaking**: Add support to select a resampling algorithm when reading a raster

  - <https://github.com/georust/gdal/pull/141>

  Now, it is necessary to provide a `Option<ResampleAlg>` when reading a raster.
  If `None`, it uses `ResampleAlg::NearestNeighbour` which was the
  default behavior.

- **Breaking**: Make `Layer::features` iterator reset to
  beginning, and borrow mutably.

  - closes <https://github.com/georust/gdal/issues/159>

- **Breaking**: [Enforce borrow
  semantics](https://github.com/georust/gdal/pull/161) on
  methods of `Dataset`, `RasterBand`, and `Layer`.

  1. Methods that do not modify the underlying structure take `&self`.
  1. Methods that modify the underlying structure take `&mut self`.

  ```rust
  let ds = Dataset::open(...);

  // ds need not be mutable to open layer
  let mut band = ds.rasterband(1)?;

  // band needs to be mutable to set no-data value
  band.set_no_data_value(0.0)?;
  ```

- **Breaking**: Upgrade to `ndarray 0.15`
  - <https://github.com/georust/gdal/pull/175>
- Implement wrapper for `OGR_L_TestCapability`

  - <https://github.com/georust/gdal/pull/160>

- **Breaking**: Use `DatasetOptions` to pass as `Dataset::open_ex` parameters and
  add support for extended open flags.

  ```rust
      use gdal::{ Dataset, DatasetOptions }

      let dataset = Dataset::open_ex(
          "roads.geojson",
          DatasetOptions {
              open_flags: GdalOpenFlags::GDAL_OF_UPDATE|GdalOpenFlags::GDAL_OF_VECTOR,
              ..DatasetOptions::default()
          }
      )
      .unwrap();
  ```

  `GDALAccess` values are supported using [`From`] implementation

  ```rust
      Dataset::open_ex(
          "roads.geojson",
          DatasetOptions {
              open_flags: GDALAccess::GA_Update.into(),
              ..DatasetOptions::default()
          },
      )
      .unwrap();
  ```

- Add more functions to SpatialRef implementation
  - <https://github.com/georust/gdal/pull/145>
- **Breaking**: Change `Feature::field` return type from
  `Result<FieldValue>` to `Result<Option<FieldValue>>`. Fields
  can be null. Before this change, if a field was null, the value
  returned was the default value for the underlying type.
  However, this made it impossible to distinguish between null
  fields and legitimate values which happen to be default value,
  for example, an Integer field that is absent (null) from a 0,
  which can be a valid value. After this change, if a field is
  null, `None` is returned, rather than the default value.

  If you happened to rely on this behavior, you can fix your code
  by explicitly choosing a default value when the field is null.
  For example, if you had this before:

  ```rust
  let str_var = feature.field("string_field")?
      .into_string()
      .unwrap();
  ```

  You could maintain the old behavior with:

  ```rust
  use gdal::vector::FieldValue;

  let str_var = feature.field("string_field")?
      .unwrap_or(FieldValue::StringValue("".into()))
      .into_string()
      .unwrap();
  ```

  - <https://github.com/georust/gdal/pull/134>

- Fixed potential race condition wrt. GDAL driver initialization
  - <https://github.com/georust/gdal/pull/166>
- Add basic support to read overviews
- Added a `Dataset::build_overviews` method
  - <https://github.com/georust/gdal/pull/164>
- BREAKING: update geo-types to 0.7.0. geo-types Coordinate<T> now implement `Debug`
  - <https://github.com/georust/gdal/pull/146>
- Deprecated `SpatialRef::get_axis_mapping_strategy` - migrate to
  `SpatialRef::axis_mapping_strategy` instead.
- Add support for reading and setting rasterband colour interpretations
  - <https://github.com/georust/gdal/pull/144>
- Add `Geometry::from_wkb` and `Geometry::wkb` functions to convert from/to
  Well-Known Binary
  - <https://github.com/georust/gdal/pull/173>
- Fixed memory leak in `Geometry::from_wkt`

  - <https://github.com/georust/gdal/pull/172>

- **Breaking**: Changed `Dataset::create_layer` to take a new `LayerOptions`
  struct instead of separate arguments.

  Before:

  ```rust
  ds.create_layer("roads", None, wkbLineString)
  ```

  After (all fields have usable default values):

  ```rust
  use gdal::LayerOptions;
  ds.create_layer(LayerOptions {
    name: "roads",
    ty: wkbLineString,
    ..Default::default()
  });
  ```

  This change also removed `Dataset::create_layer_blank()`. Use
  `Dataset::create_layer(Default::default())` instead.

  - <https://github.com/georust/gdal/pull/186>

- Wrapper functions for `OGR_F_GetFieldAs…` methods

  - <https://github.com/georust/gdal/pull/199>

- Wrapper functions for `OGR_L_SetAttributeFilter` and `OGR_L_SetSpatialFilterRect`

  - <https://github.com/georust/gdal/pull/200>

- Wrappers for `CPLSetThreadLocalConfigOption` and `CPLGetThreadLocalConfigOption`

  - <https://github.com/georust/gdal/pull/201>

- Wrappers for `VSIFileFromMemBuffer`, `VSIUnlink` and `VSIGetMemFileBuffer`

  - <https://github.com/georust/gdal/pull/203>

- Add `set_description` to the `Metadata` trait

  - <https://github.com/georust/gdal/pull/212>

- Wrappers for `GDALRasterizeGeometries` provided in a new `rasters::rasterize` function

  - <https://github.com/georust/gdal/pull/213>

- Added `set_error_handler` and `remove_error_handler` to the config module that wraps `CPLSetErrorHandlerEx`

  - <https://github.com/georust/gdal/pull/215>

- **Breaking**: Changed `Dataset::create_copy` to take a slice of `RasterCreationOption`s which was previously not included.

  - <https://github.com/georust/gdal/pull/220>

  Before:

  ```rust
  dataset.create_copy(&driver, "output_file");
  ```

  After:

  ```rust
  dataset.create_copy(&driver, "output_file", &[]);
  ```

## 0.7.1

- fix docs.rs build for gdal-sys
  - <https://github.com/georust/gdal/pull/128>

## 0.6.0 - 0.7.0

- Dataset layer iteration and FieldValue types
  - https://github.com/georust/gdal/pull/126
- Fix i8 ptr instead of c_char ptr passed to OSRImportFromESRI()
  - <https://github.com/georust/gdal/pull/123>
- Rename spatial_reference to spatial_ref
  - <https://github.com/georust/gdal/pull/114>
- Replace get_extent force flag by get_extent and try_get_extent
  - <https://github.com/georust/gdal/pull/113>
- Add support for transactions on datasets
  - <https://github.com/georust/gdal/pull/109>
- Add feature_count{,\_force} and implement Iterator::size_hint
  - <https://github.com/georust/gdal/pull/108>
- Replace failure with thiserror
  - <https://github.com/georust/gdal/pull/103>
- Ability to read into preallocated slice for rasterband
  - <https://github.com/georust/gdal/pull/100>
- Datasets are Send (requires GDAL >= 2.3)
  - <https://github.com/georust/gdal/pull/99>
- User GDALOpenEx
  - <https://github.com/georust/gdal/pull/97>
- GDAL 2.0 conform structure / drop GDAL 1.x
  - <https://github.com/georust/gdal/pull/96>
- Inplace functions use mutable refs
  - <https://github.com/georust/gdal/pull/93>
- Detect GDAL version at build time / remove version features
  - <https://github.com/georust/gdal/pull/92>
- Add support for delaunay_triangulation and simplify functions
  - <https://github.com/georust/gdal/pull/91>
- Add support for 3d points
  - <https://github.com/georust/gdal/pull/90>
- Additional metadata retrieval options
  - <https://github.com/georust/gdal/pull/88>
- Support for GDAL 3 in CI
  - <https://github.com/georust/gdal/pull/86>
- Support for Integer64
  - <https://github.com/georust/gdal/pull/80>
- Geometry Intersection trait
  - <https://github.com/georust/gdal/pull/78>
- Rust 2018
  - <https://github.com/georust/gdal/pull/75>
- support for date and time fields
  - <https://github.com/georust/gdal/pull/72>
- Prebuild bindings
  - <https://github.com/georust/gdal/pull/69>
- Support for ndarray
  - <https://github.com/georust/gdal/pull/68>

## 0.5.0

- [Bump geo-types from 0.3 -> 0.4](https://github.com/georust/gdal/pull/71)
- [Allow reading block-size of Rasters](https://github.com/georust/gdal/pull/67)
- [Add prebuilt-bindings GDAL 2.3 and GDAL 2.4](https://github.com/georust/gdal/pull/69)
- [Make GdalType trait public](https://github.com/georust/gdal/pull/66)
- [RasterBand to Ndarray, with failure](https://github.com/georust/gdal/pull/68)

## 0.4.0

- [Migrate to the `geo-types` crate](https://github.com/georust/gdal/pull/60)
- [Replace `error-chain` with `failure`](https://github.com/georust/gdal/pull/58)
- [Use `bindgen` to generate the low-level bindings](https://github.com/georust/gdal/pull/55)

## 0.3.0

- [Add support for creating a SpatialRef from a esri "wkt" definition](https://github.com/georust/gdal/pull/37)
- [Travis now uses GDAL 2.x](https://github.com/georust/gdal/pull/36)
- [API extensions](https://github.com/georust/gdal/pull/35)
- [Extend the existing possibilities of writing ogr datasets](https://github.com/georust/gdal/pull/31)
- [Allow to transform ogr geometries to other SRS](https://github.com/georust/gdal/pull/29)
- [Move ffi into a seperate crate](https://github.com/georust/gdal/pull/26)
- [Added rasterband.rs and moved all band functions](https://github.com/georust/gdal/pull/24)

## 0.2.1

- [First version of metadata handling](https://github.com/georust/gdal/pull/21)<|MERGE_RESOLUTION|>--- conflicted
+++ resolved
@@ -1,20 +1,17 @@
 # Changes
 
 ## Unreleased
-<<<<<<< HEAD
+- Added `Dataset::close`, `Dataset::flush_cache` is now fallible
+
+  - <https://github.com/georust/gdal/pull/410>
 
 - Added `SpatialRef::semi_major`, `semi_minor`, `set_proj_param`, `get_proj_param`, `get_proj_param_or_default`, `set_attr_value`, `get_attr_value` and `geog_cs`.
 
   - <https://github.com/georust/gdal/pull/406>
-=======
-- Added `Dataset::close`, `Dataset::flush_cache` is now fallible
-
-  - <https://github.com/georust/gdal/pull/410>
 
 - Added `Dataset::gcp_projection`, `Dataset::gcps`, `Dataset::set_gcps` APIs
 
   - <https://github.com/georust/gdal/pull/404>
->>>>>>> 78a11cc8
 
 - Added pre-built bindings for GDAL 3.7
 
